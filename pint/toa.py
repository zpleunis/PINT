--- conflicted
+++ resolved
@@ -358,16 +358,7 @@
         self.commands = []
         self.observatories = set()
         self.filename = None
-<<<<<<< HEAD
-=======
         self.planets = False
-        if toaTable is not None:
-            self.table = toaTable
-            self.ntoas = len(self.table)
-            self.first_MJD = self.table['mjd'].min()
-            self.last_MJD = self.table['mjd'].max()
-            self.source = 'table'
->>>>>>> 7b50dd7e
 
         if (toalist is not None) and (toafile is not None):
             log.error('Can not initialize TOAs from both file and list')
