--- conflicted
+++ resolved
@@ -398,15 +398,11 @@
                                       names=("index", "mjd", "error", "freq",
                                               "obs", "flags"),
                                       meta = {'filename':self.filename}).group_by("obs")
-<<<<<<< HEAD
-            # We don't need this now that we have a table
-
-            del(self.toas)
-=======
+
 
         # We don't need this now that we have a table
         del(self.toas)
->>>>>>> 20d28d6d
+
 
     def __add__(self, x):
         if type(x) in [int, float]:
