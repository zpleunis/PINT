--- conflicted
+++ resolved
@@ -20,26 +20,6 @@
         # Assume inputs are numerical, could add an extra
         # case to parse strings as input.
         # if it is not a list, convert to a list
-<<<<<<< HEAD
-        if not isinstance(arg1, numpy.ndarray) and not isinstance(arg1,list):
-            arg1 = numpy.array([arg1,])
-        if arg2 is None:
-            ff,ii = numpy.modf(arg1)
-        else:
-            if not isinstance(arg2, numpy.ndarray) and not isinstance(arg2,list):
-                arg2 = numpy.array([arg2,])
-            arg1S = numpy.modf(arg1)
-            arg2S = numpy.modf(arg2)
-            ii = arg1S[1]+arg2S[1]
-            ff = arg2S[0]
-        index = numpy.where(ff < -0.5)
-        ff[index] += 1.0
-        ii[index] -= 1
-        index = numpy.where(ff > 0.5)
-        ff[index] -= 1.0
-        ii[index] += 1
-        return super(Phase, cls).__new__(cls, ii, ff)
-=======
         if not hasattr(arg1, 'unit'):
             arg1 = arg1 * u.cycle
         if arg1.shape == ():
@@ -66,7 +46,6 @@
             ff[index] -= 1.0
             ii[index] += 1
             return super(Phase, cls).__new__(cls, ii.to(u.cycle), ff.to(u.cycle))
->>>>>>> 5f430a36
 
     def __neg__(self):
         return Phase(-self.int, -self.frac)
