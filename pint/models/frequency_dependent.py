"""This module implements a frequency evolution of pulsar profiles model"""
from warnings import warn
from . import parameter as p
<<<<<<< HEAD
from .timing_model import TimingModel, Cache, MissingParameter
=======
from .timing_model import TimingModel, MissingParameter
>>>>>>> 479707a0
import astropy.units as u
import numpy as np
import pint.utils as ut
import astropy.time as time

class FD(TimingModel):
    """This class provides a timing model for frequency evolution of pulsar
    profiles model.
    """
    def __init__(self):
        super(FD, self).__init__()
        self.add_param(p.prefixParameter(name='FD1', units="second", value=0.0,
                       descriptionTplt=lambda x: ("%d term of frequency"
                                                  " dependent  coefficients" % x),
                       unitTplt=lambda x: 'second',
                       type_match='float'))

        self.delay_funcs['L1'] += [self.FD_delay]

    def setup(self):
        super(FD, self).setup()
        # Check if FD terms are in order.
        FD_mapping = self.get_prefix_mapping('FD')
        FD_terms = FD_mapping.keys()
        FD_terms.sort()
        FD_in_order = range(1,max(FD_terms)+1)
        if not FD_terms == FD_in_order:
            diff = list(set(FD_in_order) - set(FD_terms))
            raise MissingParameter("FD", "FD%d"%diff[0])
        self.num_FD_terms = len(FD_terms)
        # set up derivative functions
        for ii, val in FD_mapping.iteritems():
            self.register_deriv_funcs(self.d_delay_FD_d_FDX, 'delay', val)

    def FD_delay(self, toas):
        """This is a function for calculation of frequency dependent delay.
        Z. Arzoumanian, The NANOGrav Nine-year Data Set: Observations, Arrival
        Time Measurements, and Analysis of 37 Millisecond Pulsars, The
        Astrophysical Journal, Volume 813, Issue 1, article id. 65, 31 pp.(2015).
        Eq.(2):
        FDdelay = sum(c_i * (log(obs_freq/1GHz))^i)
        """
        try:
            bfreq = self.barycentric_radio_freq(toas)
        except AttributeError:
            warn("Using topocentric frequency for frequency dependent delay!")
            bfreq = toas['freq']
        FD_mapping = self.get_prefix_mapping('FD')
        log_freq = np.log(bfreq / (1 * u.GHz))
        FD_coeff = [getattr(self, FD_mapping[ii]).value \
                   for ii in range(self.num_FD_terms,0,-1)]
        FD_coeff += [0.0] # Zeroth term of polynomial

        FD_delay = np.polyval(FD_coeff, log_freq)

        return FD_delay * self.FD1.units

    def d_delay_FD_d_FDX(self, toas, param):
        """This is a derivative function for FD parameter
        """
        try:
            bfreq = self.barycentric_radio_freq(toas)
        except AttributeError:
            warn("Using topocentric frequency for frequency dependent delay derivative!")
            bfreq = toas['freq']
        log_freq = np.log(bfreq / (1 * u.GHz))
        FD_par = getattr(self, param)
        FD_term = FD_par.index
        FD_mapping = self.get_prefix_mapping('FD')
        if FD_term > self.num_FD_terms:
            raise ValueError('FD model has no FD%d term' % FD_term)
        # make the selected FD coefficient 1, others 0
        FD_coeff = np.zeros(len(FD_mapping)+1)
        FD_coeff[-1-FD_term] = np.longdouble(1.0)
        d_delay_d_FD = np.polyval(FD_coeff, log_freq)
        return d_delay_d_FD * u.second / FD_par.units

    def make_delay_FD_deriv_funcs(self, param):
        FD_term = getattr(self, param).index
        def deriv_func(toas):
            return self.d_binary_FD_d_FDX(toas, FD_term)
        deriv_func.__name__ = 'd_delay_FD_d_' + param
        setattr(self, 'd_delay_FD_d_' + param, deriv_func)<|MERGE_RESOLUTION|>--- conflicted
+++ resolved
@@ -1,11 +1,7 @@
 """This module implements a frequency evolution of pulsar profiles model"""
 from warnings import warn
 from . import parameter as p
-<<<<<<< HEAD
-from .timing_model import TimingModel, Cache, MissingParameter
-=======
 from .timing_model import TimingModel, MissingParameter
->>>>>>> 479707a0
 import astropy.units as u
 import numpy as np
 import pint.utils as ut
