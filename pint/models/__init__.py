# __init__.py for PINT models/ directory
"""This module contains implementations of pulsar timing models.
"""
# Import the main timing model classes
from .timing_model import TimingModel, generate_timing_model

# Import all standard model components here
from .astrometry import Astrometry
from .dispersion import Dispersion
from .spindown import Spindown
from .dd import DD
from .bt import BT
from .solar_system_shapiro import SolarSystemShapiro
<<<<<<< HEAD
from .bt import BT

=======
from .polycos import Polycos
>>>>>>> 7e06016a
# Define a standard basic model
StandardTimingModel = generate_timing_model("StandardTimingModel",
        (Astrometry, Spindown, Dispersion, SolarSystemShapiro))
BTTimingModel = generate_timing_model("BTTimingModel",
        (Astrometry, Spindown, Dispersion, SolarSystemShapiro, BT))
DDTimingModel = generate_timing_model("DDTimingModel",
        (Astrometry, Spindown, Dispersion, SolarSystemShapiro, DD))
PolycosModel = generate_timing_model("PolycosModel",
        (Astrometry, Spindown, Dispersion, SolarSystemShapiro, Polycos))<|MERGE_RESOLUTION|>--- conflicted
+++ resolved
@@ -11,12 +11,8 @@
 from .dd import DD
 from .bt import BT
 from .solar_system_shapiro import SolarSystemShapiro
-<<<<<<< HEAD
-from .bt import BT
+from .polycos import Polycos
 
-=======
-from .polycos import Polycos
->>>>>>> 7e06016a
 # Define a standard basic model
 StandardTimingModel = generate_timing_model("StandardTimingModel",
         (Astrometry, Spindown, Dispersion, SolarSystemShapiro))
