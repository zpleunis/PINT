"""This module implements a simple model of a constant dispersion measure.
   And DMX dispersion"""
# dispersion.py
# Simple (constant) ISM dispersion measure
from warnings import warn
from .parameter import Parameter,prefixParameter
from .timing_model import TimingModel, Cache
import astropy.units as u
import numpy as np
import pint.utils as ut
# The units on this are not completely correct
# as we don't really use the "pc cm^3" units on DM.
# But the time and freq portions are correct
DMconst = 1.0/2.41e-4 * u.MHz * u.MHz * u.s
# TODO split simple dispersion and DMX dispearion.
class Dispersion(TimingModel):
    """This class provides a timing model for a simple constant
    dispersion measure.
    """

    def __init__(self):
        super(Dispersion, self).__init__()

        self.add_param(Parameter(name="DM",
            units="pc cm^-3", value=0.0,
            description="Dispersion measure"))
<<<<<<< HEAD
        self.add_param(Parameter(name="DMX",
            units="pc cm^-3", value=0.0,
            description="Dispersion measure")) # DMX is for info output right now
        self.add_param(prefixParameter(prefix = 'DMX_',indexformat = '0000',
            units = "pc cm^-3", value=0.0,
            unitTplt = lambda x: "pc cm^-3",
            description='Dispersion measure variation',
            descriptionTplt= lambda x: "Dispersion measure"))
        self.add_param(prefixParameter(prefix = 'DMXR1_',indexformat = '0000',
            units = "MJD", value=0.0,
            unitTplt = lambda x: "MJD",
            description='Beginning of DMX interval',
            descriptionTplt= lambda x:'Beginning of DMX interval'))
        self.add_param(prefixParameter(prefix = 'DMXR2_',indexformat = '0000',
            units = "MJD", value=0.0,
            unitTplt = lambda x: "MJD",
            description='End of DMX interval',
            descriptionTplt= lambda x:'End of DMX interval'))

        self.delay_funcs += [self.dispersion_delay,]
=======
        self.delay_funcs['L1'] += [self.dispersion_delay,]
>>>>>>> 0d1884e5

    def setup(self):
        super(Dispersion, self).setup()
        self.get_prefix_mapping('DMX_')
        self.get_prefix_mapping('DMXR1_')
        self.get_prefix_mapping('DMXR2_')
        if len(self.DMX_mapping)!= len(self.DMXR1_mapping):
            errorMsg = 'Number of DMX_ parameters is not'
            errorMsg += 'equals to Number of DMXR1_ parameters. '
            errorMsg += 'Please check your prefixed parameters.'
            raise AttributeError(errorMsg)

        if len(self.DMX_mapping)!= len(self.DMXR2_mapping):
            errorMsg = 'Number of DMX_ parameters is not'
            errorMsg += 'equals to Number of DMXR2_ parameters. '
            errorMsg += 'Please check your prefixed parameters.'
            raise AttributeError(errorMsg)

    def dispersion_delay(self, toas):
        """Return the dispersion delay at each toa."""
        try:
            bfreq = self.barycentric_radio_freq(toas)
        except AttributeError:
            warn("Using topocentric frequency for dedispersion!")
            bfreq = toas['freq']

        # Constant dm delay
        dmdelay = self.DM.value * DMconst / bfreq**2

        # Get DMX delays
        epoch_ind = 1
        while epoch_ind in self.DMX_mapping:
            # Get the parameters
            r1 = getattr(self, self.DMXR1_mapping[epoch_ind]).value
            r2 = getattr(self, self.DMXR2_mapping[epoch_ind]).value
            dmx = getattr(self, self.DMX_mapping[epoch_ind]).value

            # Apply the DMX delays
            msk = np.logical_and(toas['tdbld'] >= ut.time_to_longdouble(r1),
                                 toas['tdbld'] <= ut.time_to_longdouble(r2))
            dmdelay[msk] += dmx * DMconst / bfreq[msk]**2

            epoch_ind = epoch_ind + 1

        return dmdelay


    @Cache.use_cache
    def d_delay_d_DM(self, toas):
        """Return the dispersion delay at each toa."""
        try:
            bfreq = self.barycentric_radio_freq(toas)
        except AttributeError:
            warn("Using topocentric frequency for dedispersion!")
            bfreq = toas['freq']
        return DMconst / bfreq**2<|MERGE_RESOLUTION|>--- conflicted
+++ resolved
@@ -24,7 +24,6 @@
         self.add_param(Parameter(name="DM",
             units="pc cm^-3", value=0.0,
             description="Dispersion measure"))
-<<<<<<< HEAD
         self.add_param(Parameter(name="DMX",
             units="pc cm^-3", value=0.0,
             description="Dispersion measure")) # DMX is for info output right now
@@ -44,10 +43,8 @@
             description='End of DMX interval',
             descriptionTplt= lambda x:'End of DMX interval'))
 
-        self.delay_funcs += [self.dispersion_delay,]
-=======
         self.delay_funcs['L1'] += [self.dispersion_delay,]
->>>>>>> 0d1884e5
+
 
     def setup(self):
         super(Dispersion, self).setup()
